--- conflicted
+++ resolved
@@ -228,11 +228,7 @@
 // CanStore indicates whether the specified number of channel registrations
 // are allowed per client. Implements Store.CanStore().
 func (s *EmceeStore) CanStore(channels int) bool {
-<<<<<<< HEAD
-	return channels < s.maxChannels
-=======
 	return channels <= s.maxChannels
->>>>>>> 46bfd636
 }
 
 // Close closes the connection pool and unblocks all pending operations with
