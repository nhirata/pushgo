--- conflicted
+++ resolved
@@ -10,24 +10,6 @@
 	"sync"
 )
 
-<<<<<<< HEAD
-type ConfigStore interface {
-	HasConfigStruct
-	Store
-}
-
-type TestStore struct {
-	ConfigStore
-	Ids map[string]bool
-}
-
-func (s *TestStore) Exists(deviceId string) (ok bool) {
-	var hasId bool
-	if ok, hasId = s.Ids[deviceId]; hasId {
-		return
-	}
-	return s.ConfigStore.Exists(deviceId)
-=======
 const (
 	// maxChannels is the maximum number of channels allowed in the opening
 	// handshake. Clients that specify more channels will receive a new device
@@ -42,7 +24,6 @@
 type ConfigStore interface {
 	HasConfigStruct
 	Store
->>>>>>> 46bfd636
 }
 
 type TestServer struct {
@@ -52,11 +33,7 @@
 	RouterAddr   string
 	LogLevel     int32
 	Contacts     []string
-<<<<<<< HEAD
-	NewStore     func() ConfigStore
-=======
 	NewStore     func() (store ConfigStore, configStruct interface{}, err error)
->>>>>>> 46bfd636
 	app          *Application
 	lastErr      error
 	isStopping   bool
@@ -117,17 +94,6 @@
 			}
 			return metrics, nil
 		},
-<<<<<<< HEAD
-		PluginStore: func(app *Application) (HasConfigStruct, error) {
-			var store ConfigStore
-			if t.NewStore != nil {
-				store = t.NewStore()
-			} else {
-				store = new(NoStore)
-			}
-			storeConf := store.ConfigStruct()
-			if err := store.Init(app, storeConf); err != nil {
-=======
 		PluginStore: func(app *Application) (plugin HasConfigStruct, err error) {
 			var (
 				store        ConfigStore
@@ -143,7 +109,6 @@
 				return nil, fmt.Errorf("Error creating store: %#v", err)
 			}
 			if err = store.Init(app, configStruct); err != nil {
->>>>>>> 46bfd636
 				return nil, fmt.Errorf("Error initializing store: %#v", err)
 			}
 			return store, nil
