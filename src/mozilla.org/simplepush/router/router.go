package router

import (
	"bytes"
	"encoding/json"
	"fmt"
	"io"
	"log"
    "bytes"
	"mozilla.org/util"
	"net"
	"sync"
)

var (
    NL []byte = []byte("\n")
    EOL []byte = []byte("\x04\n")
    routes map[string]*Route
)

type Router struct {
	Port   string
	Logger *util.HekaLogger
}

type Route struct {
	socket net.Conn
}

<<<<<<< HEAD
=======
var MuRoutes sync.Mutex
var routes map[string]*Route
>>>>>>> 2deb6758

type Update struct {
	Uaid string `json:"uaid"`
	Chid string `json:"chid"`
	Vers int64  `json:"vers"`
}

type Updater func(*Update) error

func (self *Router) HandleUpdates(updater Updater) {
	listener, err := net.Listen("tcp", ":"+self.Port)
	if err != nil {
		if self.Logger != nil {
			self.Logger.Critical("router",
				"Could not open listener:"+err.Error(), nil)
		} else {
			log.Printf("error listening %s", err.Error())
		}
		return
	}
	log.Printf("Listening for updates on *:" + self.Port)

	for {
		conn, err := listener.Accept()
		if err != nil {
			if self.Logger != nil {
				self.Logger.Critical("router",
					"Could not accept connection:"+err.Error(), nil)
			} else {
				log.Printf("Could not accept listener:%s", err.Error())
			}
		}
		go self.doupdate(updater, conn)
	}
}

func (self *Router) doupdate(updater Updater, conn net.Conn) (err error) {
	buf := make([]byte, 1024)
	for {
		n, err := conn.Read(buf)
		if err != nil {
			if err == io.EOF && n == 0 {
				if self.Logger != nil {
					self.Logger.Debug("router", "@@@@ Closing listener socket."+err.Error(), nil)
				}
				err = nil
				break
			}
			break
		}
<<<<<<< HEAD
        items := bytes.Split(buf[:n], NL)
        for _, item := range items {
            if bytes.Equal(item, EOL) {
                conn.Close()
                continue
            }
		update := Update{}
		json.Unmarshal(item, &update)
		if len(update.Uaid) == 0 {
			continue
		}
		updater(&update)
    }
=======
		log.Printf("@@@ Updates::: " + string(buf[:n]))
		update := Update{}
		items := bytes.Split(buf[:n], []byte("\n"))
		for _, item := range items {
			log.Printf("@@@ item ::: %s", item)
			if len(item) == 0 {
				continue
			}
			json.Unmarshal(item, &update)
			if self.Logger != nil {
				self.Logger.Debug("router", fmt.Sprintf("@@@@ Handling update %s", item), nil)
			}
			if len(update.Uaid) == 0 {
				continue
			}
			updater(&update)
		}
>>>>>>> 2deb6758
	}
	if err != nil {
		if self.Logger != nil {
			self.Logger.Error("updater", "Error: update: "+err.Error(), nil)
		}
	}
	conn.Close()
	return err
}

func (self *Router) SendUpdate(host, uaid, chid string, version int64) (err error) {

	var route *Route
	var ok bool

	if route, ok = routes[host]; !ok {
		// create a new route
        if self.Logger != nil {
            self.Logger.Info("router", "Creating new route to "+host, nil)
        }
		conn, err := net.Dial("tcp", host+":"+self.Port)
		if err != nil {
			return err
		}
<<<<<<< HEAD
        route = &Route{
=======
		if self.Logger != nil {
			self.Logger.Info("router", "@@@ Creating new route to "+host, nil)
		}
		route = &Route{
>>>>>>> 2deb6758
			socket: conn,
		}
		routes[host] = route
	}

	data, err := json.Marshal(Update{
		Uaid: uaid,
		Chid: chid,
		Vers: version})
	if err != nil {
		return err
	}
<<<<<<< HEAD
	_, err = route.socket.Write(data)
    if err != nil {
        if self.Logger != nil {
            self.Logger.Error("router", "Closing socket to " + host, nil)
            log.Printf("ERROR: %s", err.Error())
        }
    	route.socket.Close()
	    delete(routes, host)
    }
=======
	if self.Logger != nil {
		self.Logger.Debug("router", "@@@ Writing to host "+host, nil)
	}
	_, err = route.socket.Write([]byte(string(data) + "\n"))
	if err != nil {
		if self.Logger != nil {
			self.Logger.Error("router", "@@@ Closing socket to "+host, nil)
			log.Printf("ERROR: %s", err.Error())
		}
		route.socket.Close()
		delete(routes, host)
	}
>>>>>>> 2deb6758
	return err
}

func (self *Router) CloseAll() {
    for host, route := range routes {
        log.Printf("TERMINATING connection to %s", host)
        route.socket.Write(EOL)
        route.socket.Close()
    }
}

func init() {
	routes = make(map[string]*Route)
}<|MERGE_RESOLUTION|>--- conflicted
+++ resolved
@@ -6,16 +6,15 @@
 	"fmt"
 	"io"
 	"log"
-    "bytes"
 	"mozilla.org/util"
 	"net"
 	"sync"
 )
 
 var (
-    NL []byte = []byte("\n")
-    EOL []byte = []byte("\x04\n")
-    routes map[string]*Route
+	NL     []byte = []byte("\n")
+	EOL    []byte = []byte("\x04\n")
+	routes map[string]*Route
 )
 
 type Router struct {
@@ -27,11 +26,7 @@
 	socket net.Conn
 }
 
-<<<<<<< HEAD
-=======
 var MuRoutes sync.Mutex
-var routes map[string]*Route
->>>>>>> 2deb6758
 
 type Update struct {
 	Uaid string `json:"uaid"`
@@ -75,46 +70,36 @@
 		if err != nil {
 			if err == io.EOF && n == 0 {
 				if self.Logger != nil {
-					self.Logger.Debug("router", "@@@@ Closing listener socket."+err.Error(), nil)
+					self.Logger.Debug("router",
+						"@@@@ Closing listener socket."+err.Error(), nil)
 				}
 				err = nil
 				break
 			}
 			break
 		}
-<<<<<<< HEAD
-        items := bytes.Split(buf[:n], NL)
-        for _, item := range items {
-            if bytes.Equal(item, EOL) {
-                conn.Close()
-                continue
-            }
-		update := Update{}
-		json.Unmarshal(item, &update)
-		if len(update.Uaid) == 0 {
-			continue
-		}
-		updater(&update)
-    }
-=======
 		log.Printf("@@@ Updates::: " + string(buf[:n]))
 		update := Update{}
 		items := bytes.Split(buf[:n], []byte("\n"))
 		for _, item := range items {
+			if bytes.Equal(item, EOL) {
+				conn.Close()
+				continue
+			}
 			log.Printf("@@@ item ::: %s", item)
 			if len(item) == 0 {
 				continue
 			}
 			json.Unmarshal(item, &update)
 			if self.Logger != nil {
-				self.Logger.Debug("router", fmt.Sprintf("@@@@ Handling update %s", item), nil)
+				self.Logger.Debug("router",
+					fmt.Sprintf("@@@@ Handling update %s", item), nil)
 			}
 			if len(update.Uaid) == 0 {
 				continue
 			}
 			updater(&update)
 		}
->>>>>>> 2deb6758
 	}
 	if err != nil {
 		if self.Logger != nil {
@@ -132,21 +117,17 @@
 
 	if route, ok = routes[host]; !ok {
 		// create a new route
-        if self.Logger != nil {
-            self.Logger.Info("router", "Creating new route to "+host, nil)
-        }
+		if self.Logger != nil {
+			self.Logger.Info("router", "Creating new route to "+host, nil)
+		}
 		conn, err := net.Dial("tcp", host+":"+self.Port)
 		if err != nil {
 			return err
 		}
-<<<<<<< HEAD
-        route = &Route{
-=======
 		if self.Logger != nil {
 			self.Logger.Info("router", "@@@ Creating new route to "+host, nil)
 		}
 		route = &Route{
->>>>>>> 2deb6758
 			socket: conn,
 		}
 		routes[host] = route
@@ -159,17 +140,6 @@
 	if err != nil {
 		return err
 	}
-<<<<<<< HEAD
-	_, err = route.socket.Write(data)
-    if err != nil {
-        if self.Logger != nil {
-            self.Logger.Error("router", "Closing socket to " + host, nil)
-            log.Printf("ERROR: %s", err.Error())
-        }
-    	route.socket.Close()
-	    delete(routes, host)
-    }
-=======
 	if self.Logger != nil {
 		self.Logger.Debug("router", "@@@ Writing to host "+host, nil)
 	}
@@ -182,16 +152,15 @@
 		route.socket.Close()
 		delete(routes, host)
 	}
->>>>>>> 2deb6758
 	return err
 }
 
 func (self *Router) CloseAll() {
-    for host, route := range routes {
-        log.Printf("TERMINATING connection to %s", host)
-        route.socket.Write(EOL)
-        route.socket.Close()
-    }
+	for host, route := range routes {
+		log.Printf("TERMINATING connection to %s", host)
+		route.socket.Write(EOL)
+		route.socket.Close()
+	}
 }
 
 func init() {
